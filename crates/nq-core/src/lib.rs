//! The core abstraction for networkquality.
//!
//! Defines the main traits:
//! - [`Network`]: for abstracting over connections and http requests.
//! - [`Time`]: for abstracting over different implementations of time.

#![deny(missing_docs)]

mod body;
pub mod client;
mod connection;
mod network;
mod time;
mod upgraded;
mod util;

pub use crate::{
    body::{BodyEvent, CountingBody, NqBody},
    connection::{ConnectionId, ConnectionMap, ConnectionTiming, ConnectionType, NewConnection},
    network::Network,
<<<<<<< HEAD
    speedtest::Speedtest,
    time::{Time, Timestamp, TokioTime},
=======
    time::{StdTime, Time, Timestamp, TokioTime},
>>>>>>> 6a19bb47
    upgraded::ConnectUpgraded,
    util::{oneshot_result, OneshotResult, ResponseFuture},
};

pub use anyhow::Error;
pub use anyhow::Result;<|MERGE_RESOLUTION|>--- conflicted
+++ resolved
@@ -18,12 +18,8 @@
     body::{BodyEvent, CountingBody, NqBody},
     connection::{ConnectionId, ConnectionMap, ConnectionTiming, ConnectionType, NewConnection},
     network::Network,
-<<<<<<< HEAD
     speedtest::Speedtest,
     time::{Time, Timestamp, TokioTime},
-=======
-    time::{StdTime, Time, Timestamp, TokioTime},
->>>>>>> 6a19bb47
     upgraded::ConnectUpgraded,
     util::{oneshot_result, OneshotResult, ResponseFuture},
 };
